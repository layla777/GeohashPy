2019-06-25: Version 0.9.0 released
  - Initial beta release with foundational functionality.

2020-07-03: Version 0.9.1 released
  - Code update to use `@staticmethod` for relevant methods.

2024-11-23: Version 1.0.0 released
  - Initial release.

2024-12-16: Version 1.1.0a released
<<<<<<< HEAD

[Release Overview]
This alpha release (Version 1.1.0a) introduces major refactoring efforts for improved code readability and performance. Alongside these changes, enhancements to the existing documentation (`README.md`) have been made to include additional details for end users and developers alike.

2024-12-19: Version 1.1.0b released

[Release Overview]
This beta release (Version 1.1.0b) focuses on gathering user feedback and improving the overall stability of the library in preparation for the final 1.1.0 release. The changes build upon the Alpha release, addressing critical issues and incorporating refinements identified during internal testing and early evaluations.

**Key Updates:**
- Addressed bugs and issues reported in the Alpha release.
- Improved unit tests for edge cases and rare scenarios.
- Optimized geohash operations for better calculation precision and performance.
- Refined profiling scripts to provide more actionable insights.

[Purpose & Next Steps]
This beta release serves as a critical stage to gather feedback from users and developers. Suggestions and bug reports will guide the next steps toward the stable release of Version 1.1.0.
=======
  - Alpha release introducing major refactoring for improved code readability and performance.

2024-12-19: Version 1.1.0b released
  - Beta release addressing critical issues from alpha and ensuring stability for the final 1.1.0 release.

2025-01-03: Version 1.1.0 released

[Release Overview]
This release (Version 1.1.0) integrates all prior fixes, optimizations, and testing to deliver a stable and production-ready Geohash library version, officially concluding the alpha and beta phases.
**Key Updates:**
- Addressed bugs and issues reported in the Alpha release.
- Fixed scalar edge-case handling in `_normalize_angle_180`.
- Improved unit tests for edge cases and rare scenarios.
- Optimized geohash operations for better calculation precision and performance.
- Significant performance improvement achieved through profiling and algorithm optimizations.

[Purpose & Next Steps]
Version 1.1.0 is the first stable release of this series, marking the end of prior alpha and beta development stages. Feedback from users will inform small updates in future minor releases.
>>>>>>> 84d3897e

**Notable Additions:**
- Refactored code for enhanced readability and performance.
- New test and profiling scripts added:
  - `edge_test.py`: Designed to test edge cases of geohash functionality.
  - `geohash_precision_test.py`: Evaluates the precision accuracy of geohash calculations.
  - `geohash_profiling.py`: Provides profiling for geohash algorithm efficiency.
  - `geohash_test.py`: General tests to validate geohash-related features.

[Important Note]
<<<<<<< HEAD
This release is an **alpha version** (1.1.0a) and is not yet feature-complete. It serves as a preliminary release for evaluation and further development towards Version 1.1.0.
=======
Version 1.1.0 delivers a complete and stable release, incorporating feedback and fixes from earlier stages to ensure readiness for production use.
>>>>>>> 84d3897e

[Test Scripts Details]
The following new test and profiling scripts are introduced in this release:
- **edge_test.py**: Focused on edge cases and corner scenarios for geohash operations, ensuring stability in extreme conditions.
- **geohash_precision_test.py**: Provides a framework for testing the precision of geohash encoding and decoding operations.
- **geohash_profiling.py**: Enables developers to analyze and profile the performance of geohash algorithms under various workloads.
- **geohash_test.py**: General-purpose tests to verify core geohash functionalities.

The scripts are under review and subject to refinement. Future updates will include final documentation and potential reorganizations based on feedback.

# Release Notes for Version 1.1.0

<<<<<<< HEAD
This release brings significant improvements and completes several critical updates, making it move from alpha to a formal release. Below are the highlights:

## New Features
- **Japanese Documentation (`README_ja.md`)**: Comprehensive Japanese translation for the entire documentation, making the project more inclusive and accessible to Japanese-speaking contributors and users.
=======
This release brings significant improvements and completes several critical updates to finalize the production version. Below are the highlights:

## New Features
- **Japanese Documentation (`README_ja.md`)**: Enhanced structure and clarity in the Japanese translation, providing better accessibility for Japanese-speaking contributors and users.
>>>>>>> 84d3897e

## Testing Enhancements
- **In-depth Testing**: Verified and validated the following scripts to ensure reliability:
  - `edge_test.py`
  - `geohash_precision_test.py`
  - `geohash_profiling.py`
  - `geohash_test.py`
<<<<<<< HEAD
- Addressed any bugs and issues identified during alpha testing.
=======
- Addressed any bugs and issues identified during alpha and beta testing.
>>>>>>> 84d3897e

## Performance Improvements
- **Profiling-Based Optimizations**: Conducted detailed profiling and applied performance optimizations, improving overall efficiency.

## Documentation Finalization
<<<<<<< HEAD
- Documentation is now fully up-to-date, with language support and consistency checks completed.

This version marks a significant milestone, making the Geohash project production-ready and user-friendly.
[Release History]
2019-06-25: Version 0.9.0 released
- Initial beta release with foundational functionality.

2020-07-03: Version 0.9.1 released
- Code update to use `@staticmethod` for relevant methods.

2024-11-23: Version 1.0.0 released
- Official first version of the geohash library.

2024-12-16: Version 1.1.0a released
- Alpha release introducing major refactoring for improved code readability and performance.

2024-12-19: Version 1.1.0b released
- Beta release addressing critical issues from alpha and ensuring stability for the final 1.1.0 release.

[Future Roadmap]
**Version 1.2.0 (Planned):**
- Feature: Add geohash-based distance calculation functionality.
- Plan to thoroughly test edge cases using real-world geographical datasets to ensure accuracy.

**Version 1.3.0 (Planned):**
- Feature: Integrate Numpy for advanced mathematical operations to enhance computational performance.
- Ensure compatibility with all previous modules and rigorously test new functionality.

**General Goals:**
- Add additional unit tests for critical Geohash operations, covering edge cases and rare input scenarios.
- Implement input validation for command-line arguments such as `--repeat_count` and `--lat_lng` to enhance robustness and prevent errors.
- Explore visual profiling enhancements (e.g., using matplotlib for graphical representation of profiling results).
- Review and optimize performance bottlenecks identified via `cProfile` and ensure scalability of the library.
- My English is bad: never to be fixed unless free and better-quality translation technologies emerge.
=======
- Documentation is now fully up-to-date, with the English `README.md` updated to align with the final release of version 1.1.0. Language support and consistency checks have been completed.

This version marks a significant milestone, making the Geohash project production-ready and user-friendly.


2024-12-16: Version 1.1.0a released
- Major refactoring for improved readability and performance.

2024-12-19: Version 1.1.0b released
- Critical fixes and stability improvements for the final 1.1.0 release.

2025-01-03: Version 1.1.0 released
- The first stable and production-ready release incorporating all prior fixes, optimizations, and performance enhancements.

[Future Roadmap]
**Version 1.1.1 (Planned):**
- Plan to thoroughly test edge cases using real-world geographical datasets to ensure accuracy.
- Add additional unit tests for critical Geohash operations, covering edge cases and rare input scenarios.
- Implement input validation for command-line arguments such as `--repeat_count` and `--lat_lng` to enhance robustness and prevent errors.
- Introduce more Pythonic getter and setter methods to improve code readability and usability.
- Deprecate older `get_geohash` and `set_geohash` methods with plans for full removal in version 2.0.
- Explore visual profiling enhancements (e.g., using matplotlib for graphical representation of profiling results).
- Review and optimize performance bottlenecks identified via `cProfile` and ensure scalability of the library.




**Version 2.0.0 (Planned):**
- Feature: Integrate Numpy for advanced mathematical operations to enhance computational performance.
- Ensure compatibility with all previous modules and rigorously test new functionality.
- Plan to support only Python 3.10+ starting from version 2.0.
>>>>>>> 84d3897e
<|MERGE_RESOLUTION|>--- conflicted
+++ resolved
@@ -8,25 +8,6 @@
   - Initial release.
 
 2024-12-16: Version 1.1.0a released
-<<<<<<< HEAD
-
-[Release Overview]
-This alpha release (Version 1.1.0a) introduces major refactoring efforts for improved code readability and performance. Alongside these changes, enhancements to the existing documentation (`README.md`) have been made to include additional details for end users and developers alike.
-
-2024-12-19: Version 1.1.0b released
-
-[Release Overview]
-This beta release (Version 1.1.0b) focuses on gathering user feedback and improving the overall stability of the library in preparation for the final 1.1.0 release. The changes build upon the Alpha release, addressing critical issues and incorporating refinements identified during internal testing and early evaluations.
-
-**Key Updates:**
-- Addressed bugs and issues reported in the Alpha release.
-- Improved unit tests for edge cases and rare scenarios.
-- Optimized geohash operations for better calculation precision and performance.
-- Refined profiling scripts to provide more actionable insights.
-
-[Purpose & Next Steps]
-This beta release serves as a critical stage to gather feedback from users and developers. Suggestions and bug reports will guide the next steps toward the stable release of Version 1.1.0.
-=======
   - Alpha release introducing major refactoring for improved code readability and performance.
 
 2024-12-19: Version 1.1.0b released
@@ -45,7 +26,6 @@
 
 [Purpose & Next Steps]
 Version 1.1.0 is the first stable release of this series, marking the end of prior alpha and beta development stages. Feedback from users will inform small updates in future minor releases.
->>>>>>> 84d3897e
 
 **Notable Additions:**
 - Refactored code for enhanced readability and performance.
@@ -56,11 +36,7 @@
   - `geohash_test.py`: General tests to validate geohash-related features.
 
 [Important Note]
-<<<<<<< HEAD
-This release is an **alpha version** (1.1.0a) and is not yet feature-complete. It serves as a preliminary release for evaluation and further development towards Version 1.1.0.
-=======
 Version 1.1.0 delivers a complete and stable release, incorporating feedback and fixes from earlier stages to ensure readiness for production use.
->>>>>>> 84d3897e
 
 [Test Scripts Details]
 The following new test and profiling scripts are introduced in this release:
@@ -73,17 +49,10 @@
 
 # Release Notes for Version 1.1.0
 
-<<<<<<< HEAD
-This release brings significant improvements and completes several critical updates, making it move from alpha to a formal release. Below are the highlights:
-
-## New Features
-- **Japanese Documentation (`README_ja.md`)**: Comprehensive Japanese translation for the entire documentation, making the project more inclusive and accessible to Japanese-speaking contributors and users.
-=======
 This release brings significant improvements and completes several critical updates to finalize the production version. Below are the highlights:
 
 ## New Features
 - **Japanese Documentation (`README_ja.md`)**: Enhanced structure and clarity in the Japanese translation, providing better accessibility for Japanese-speaking contributors and users.
->>>>>>> 84d3897e
 
 ## Testing Enhancements
 - **In-depth Testing**: Verified and validated the following scripts to ensure reliability:
@@ -91,52 +60,12 @@
   - `geohash_precision_test.py`
   - `geohash_profiling.py`
   - `geohash_test.py`
-<<<<<<< HEAD
-- Addressed any bugs and issues identified during alpha testing.
-=======
 - Addressed any bugs and issues identified during alpha and beta testing.
->>>>>>> 84d3897e
 
 ## Performance Improvements
 - **Profiling-Based Optimizations**: Conducted detailed profiling and applied performance optimizations, improving overall efficiency.
 
 ## Documentation Finalization
-<<<<<<< HEAD
-- Documentation is now fully up-to-date, with language support and consistency checks completed.
-
-This version marks a significant milestone, making the Geohash project production-ready and user-friendly.
-[Release History]
-2019-06-25: Version 0.9.0 released
-- Initial beta release with foundational functionality.
-
-2020-07-03: Version 0.9.1 released
-- Code update to use `@staticmethod` for relevant methods.
-
-2024-11-23: Version 1.0.0 released
-- Official first version of the geohash library.
-
-2024-12-16: Version 1.1.0a released
-- Alpha release introducing major refactoring for improved code readability and performance.
-
-2024-12-19: Version 1.1.0b released
-- Beta release addressing critical issues from alpha and ensuring stability for the final 1.1.0 release.
-
-[Future Roadmap]
-**Version 1.2.0 (Planned):**
-- Feature: Add geohash-based distance calculation functionality.
-- Plan to thoroughly test edge cases using real-world geographical datasets to ensure accuracy.
-
-**Version 1.3.0 (Planned):**
-- Feature: Integrate Numpy for advanced mathematical operations to enhance computational performance.
-- Ensure compatibility with all previous modules and rigorously test new functionality.
-
-**General Goals:**
-- Add additional unit tests for critical Geohash operations, covering edge cases and rare input scenarios.
-- Implement input validation for command-line arguments such as `--repeat_count` and `--lat_lng` to enhance robustness and prevent errors.
-- Explore visual profiling enhancements (e.g., using matplotlib for graphical representation of profiling results).
-- Review and optimize performance bottlenecks identified via `cProfile` and ensure scalability of the library.
-- My English is bad: never to be fixed unless free and better-quality translation technologies emerge.
-=======
 - Documentation is now fully up-to-date, with the English `README.md` updated to align with the final release of version 1.1.0. Language support and consistency checks have been completed.
 
 This version marks a significant milestone, making the Geohash project production-ready and user-friendly.
@@ -167,5 +96,4 @@
 **Version 2.0.0 (Planned):**
 - Feature: Integrate Numpy for advanced mathematical operations to enhance computational performance.
 - Ensure compatibility with all previous modules and rigorously test new functionality.
-- Plan to support only Python 3.10+ starting from version 2.0.
->>>>>>> 84d3897e
+- Plan to support only Python 3.10+ starting from version 2.0.